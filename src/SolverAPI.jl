"""
    SolverAPI

This module provides an interface to solve optimization problems.

Exports `solve`, `print_model`, `response`, `serialize`, and `deserialize`.

Our format is based on JSON. For examples, see `tests/inputs` and `tests/outputs`.
"""
module SolverAPI

import MathOptInterface as MOI
import JSON3

export serialize, deserialize, solve, print_model, response

include("json_to_moi.jl") # Utilities for building MOI constraints/objectives from JSON.

# SolverAPI
# ========================================================================================

const Request = JSON3.Object
const Response = Dict{String,Any}

"""
    ErrorType

An `@enum` of possible errors types.

## Values

  - `InvalidFormat`: The request is syntactically incorrect. Expected
    fields might be missing or of the wrong type.
  - `InvalidModel`: The model is semantically incorrect. For example, an
    unknown `sense` was provided.
  - `Unsupported`: Some unsupported feature was used. That includes
    using unsupported attributes for a solver or specifying an
    unsupported solver.
  - `NotAllowed`: An operation is supported but cannot be applied in the
    current state of the model
  - `Domain`: A domain-specific, internal error occurred. For example, a
    function cannot be converted to either linear or quadratic form.
  - `Other`: An error that does not fit in any of the above categories.
"""
@enum ErrorType InvalidFormat InvalidModel Unsupported NotAllowed Domain Other

struct Error <: Exception
    type::ErrorType
    message::String
end

"""
    response([request], [model], [solver]; kw...)::Dict{String,Any}

Return a response

## Args

  - `request::SolverAPI.Request`: [optionally] The request that was received.
  - `model::MOI.ModelLike`: [optionally] The model that was solved.
  - `solver::MOI.AbstractOptimizer`: [optionally] The solver that was used.

## Keyword Args

  - `version::String`: The version of the API.
  - `termination_status::MOI.TerminationStatus`: The termination status of the solver.
  - `errors::SolverAPI.Error`: A vector of `Error`s.
"""
function response(;
    version = "0.1",
    termination_status = MOI.OTHER_ERROR,
    errors::Vector{Error} = Error[],
)
    pairs = Pair{String,Any}["version"=>version, "termination_status"=>termination_status]
    if !isempty(errors)
        push!(pairs, "errors" => errors)
    end
    return Dict(pairs)
end
response(error::Error; kw...) = response(; errors = [error], kw...)
function response(
    json::Request,
    model::MOI.ModelLike,
    solver::MOI.AbstractOptimizer;
    version = "0.1",
    kw...,
)
    res = Dict{String,Any}()

    res["version"] = version

    solver_name = MOI.get(solver, MOI.SolverName())
    solver_ver = try
        VersionNumber(MOI.get(solver, MOI.SolverVersion()))
    catch
        pkgversion(parentmodule(typeof(solver)))
    end
    res["solver_version"] = string(solver_name, '_', solver_ver)

    res["termination_status"] = string(MOI.get(model, MOI.TerminationStatus()))

    format = get(json.options, :print_format, nothing)
    if !isnothing(format)
        res["model_string"] = print_model(model, format)
    end

    if Bool(get(json.options, :print_only, false))
        return res
    end

    res["solve_time_sec"] = Float64(MOI.get(model, MOI.SolveTimeSec()))
    res["relative_gap"] = Float64(MOI.get(model, MOI.RelativeGap()))
    res["relative_gap_tolerance"] = Float64(MOI.get(model, MOI.RelativeGapTolerance()))
    res["absolute_gap_tolerance"] = Float64(MOI.get(model, MOI.AbsoluteGapTolerance()))

    result_count = MOI.get(model, MOI.ResultCount())

    try
        res["relative_gap"] = Float64(MOI.get(model, MOI.RelativeGap()))
        if isinf(res["relative_gap"])
            res["relative_gap"] = nothing # Inf cannot be serialized to JSON
        end
    catch
        # ignore if solver does not support relative gap 
    end

    results = [Dict{String,Any}() for _ in 1:result_count]
    var_names = [string('\"', v, '\"') for v in json.variables]
    var_idxs = MOI.get(model, MOI.ListOfVariableIndices())

    for idx in 1:result_count
        r = results[idx]

        r["primal_status"] = string(MOI.get(model, MOI.PrimalStatus(idx)))

        # TODO: It is redundant to return the names for every result, since they are fixed -
        # try relying on fixed vector ordering and don't return names.
        r["names"] = var_names
        r["values"] = MOI.get(model, MOI.VariablePrimal(idx), var_idxs)

        if json.sense != "feas"
            r["objective_value"] = MOI.get(model, MOI.ObjectiveValue(idx))
        end
    end

    if !isempty(results)
        res["results"] = results
    end

    return res
end

"""
    serialize([io], response::Response)

Serialize the `response`.

## Args

  - `io::IO`: An optional IO stream to write to. If not provided, a
    `Vector{UInt8}` is returned.
  - `response`: A `SolverAPI.Response` to serialize.
"""
serialize(response::Response) = Vector{UInt8}(JSON3.write(response))
serialize(io::IO, response::Response) = JSON3.write(io, response)

"""
    deserialize(body::Vector{UInt8})::Request
    deserialize(body::String)::Request

Deserialize `body` to an `Request`. Returns an instances that can be
used with `solve` or `print_model`.
"""
deserialize(body::Vector{UInt8}) = JSON3.read(body)
deserialize(body::String) = deserialize(Vector{UInt8}(body))

# Internal version of `solve`. We do this to make handling keyword
# arguments easier.
function _solve(fn, json::Request, solver::MOI.AbstractOptimizer; kw...)
    errors = validate(json)
    isempty(errors) || return response(; errors)

    solver_info = Dict{Symbol,Any}(kw...)

    model = MOI.instantiate(
        () -> solver;
        with_cache_type = solver_info[:numerical_type],
        with_bridge_type = solver_info[:numerical_type],
    )

    try
        set_options!(model, json.options)
        load!(model, json, solver_info)
        fn(model)
        if !Bool(get(json.options, :print_only, false))
            MOI.optimize!(model)
        end
        return response(json, model, solver)
    catch e
        _err(E) = response(Error(E, sprint(Base.showerror, e)))
        if e isa MOI.UnsupportedError
            return _err(Unsupported)
        elseif e isa MOI.NotAllowedError
            return _err(NotAllowed)
        elseif e isa MOI.InvalidIndex ||
               e isa MOI.ResultIndexBoundsError ||
               e isa MOI.ScalarFunctionConstantNotZero ||
               e isa MOI.LowerBoundAlreadySet ||
               e isa MOI.UpperBoundAlreadySet ||
               e isa MOI.OptimizeInProgress ||
               e isa MOI.InvalidCallbackUsage
            return _err(Domain)
        elseif e isa ErrorException
            return _err(Other)
        elseif e isa Error
            return response(e)
        else
            rethrow()
        end
    finally
        MOI.empty!(model)
    end
end
_solve(fn, request::Dict, solver::MOI.AbstractOptimizer; kw...) =
    _solve(fn, JSON3.read(JSON3.write(request)), solver; kw...)

"""
    solve([fn], request::Request, solver::MOI.AbstractOptimizer; <kwargs>)::Response

Solve the optimization problem. Invalid specifications are handled
gracefully and included in `Response`.

## Args

  - `fn`: [Optionally] A function to call before solving the problem. This is useful
    for setting up custom solver options. The function is called with
    the `MOI.ModelLike` model and should return `Nothing`.
  - `request`: A `SolverAPI.Request` specifying the optimization problem.
  - `solver`: A `MOI.AbstractOptimizer` to use to solve the problem.

## Keyword Args

  - `use_indicator=true`: Whether to use indicator constraints.
  - `numerical_type=Float64`: The numerical type to use for the solver.
"""
function solve(
    fn,
    request,
    solver;
    use_indicator::Bool = true,
    numerical_type::Type{<:Real} = Float64,
)
    return _solve(fn, request, solver; use_indicator, numerical_type)
end
solve(request, solver; kw...) = solve(model -> nothing, request, solver; kw...)

"""
    print_model(request::Request; <kwargs>)::String
    print_model(model::MOI.ModelLike, format::String)::String

Print the `model`. `format` options (case-insensitive) are:

  - `MOI` (MathOptInterface default printout)
  - `LaTeX` (MathOptInterface default LaTeX printout)
  - `MOF` (MathOptFormat file)
  - `LP` (LP file)
  - `MPS` (MPS file)
  - `NL` (NL file)

## Keyword Args

  - `use_indicator=true`: Whether to use indicator constraints.
  - `numerical_type=Float64`: The numerical type to use for the model.
"""
function print_model(model::MOI.ModelLike, format::String)
    format_lower = lowercase(format)
    if format_lower == "moi" || format_lower == "latex"
        mime = MIME(format_lower == "latex" ? "text/latex" : "text/plain")
        print_options = MOI.Utilities._PrintOptions(
            mime;
            simplify_coefficients = true,
            print_types = false,
        )
        return sprint() do io
            return MOI.Utilities._print_model(io, print_options, model)
        end
    elseif format_lower == "latex"
        # NOTE: there are options for latex_formulation, e.g. don't print MOI function/set types
        # https://jump.dev/MathOptInterface.jl/dev/submodules/Utilities/reference/#MathOptInterface.Utilities.latex_formulation
        return sprint(print, MOI.Utilities.latex_formulation(model))
    elseif format_lower == "mof"
        print_options = (; format = MOI.FileFormats.FORMAT_MOF, print_compact = true)
    elseif format_lower == "lp"
        print_options = (; format = MOI.FileFormats.FORMAT_LP)
    elseif format_lower == "mps"
        print_options = (; format = MOI.FileFormats.FORMAT_MPS)
    elseif format_lower == "nl"
        print_options = (; format = MOI.FileFormats.FORMAT_NL)
    else
        throw(Error(Unsupported, "File type \"$format\" not supported."))
    end
    dest = MOI.FileFormats.Model(; print_options...)
    MOI.copy_to(dest, model)
    return sprint(write, dest)
end
function print_model(
    request::Request;
    use_indicator::Bool = true,
    numerical_type::Type{<:Real} = Float64,
)
    errors = validate(request)
    if length(errors) > 0
        throw(CompositeException(errors))
    end

    # Default to MOI format.
    format = get(request.options, :print_format, "MOI")

    solver_info =
        Dict{Symbol,Any}(:use_indicator => use_indicator, :numerical_type => numerical_type)
    model = MOI.Utilities.Model{numerical_type}()

    load!(model, request, solver_info)
    return print_model(model, format)
end
print_model(request::Dict; kw...) = print_model(JSON3.read(JSON3.write(request)); kw...)

# Internal
# ========================================================================================

function validate(json::Request)#::Vector{Error}
    out = Error[]
    # Helper for adding errors
    _err(msg::String) = push!(out, Error(InvalidFormat, msg))
    valid_shape = true

    # Syntax.
    for k in [:version, :sense, :variables, :constraints, :objectives, :options]
        if !haskey(json, k)
            valid_shape = false
            _err("Missing required field `$(k)`.")
        end
    end

    # If the shape is not valid we can't continue.
    valid_shape || return out

    if !isa(json.version, String)
        _err("Invalid `version` field. Must be a string.")
    end

    if json.version != "0.1"
        _err("Invalid version `$(repr(json.version))`. Only `\"0.1\"` is supported.")
    end

    if !isa(json.options, JSON3.Object)
        _err("Invalid `options` field. Must be an object.")
    end

    for k in [:variables, :constraints, :objectives]
        if !isa(json[k], JSON3.Array)
            _err("Invalid `$(k)` field. Must be an array.")
        end
    end

    if any(si -> !isa(si, String), json.variables)
        _err("Variables must be of type `String`.")
    end

    # Semantics.
    if !in(json.sense, ["feas", "min", "max"])
        _err("Invalid `sense` field. Must be one of `feas`, `min`, or `max`.")
    end

    for (T, k) in [(String, :print_format), (Number, :time_limit_sec)]
        if haskey(json.options, k) && !isa(json.options[k], T)
            _err("Invalid `options.$(k)` field. Must be of type `$(T)`.")
        end
    end

    for k in [:silent, :print_only]
        if haskey(json.options, k)
            val = json.options[k]
            # We allow `0` and `1` for convenience.
            if !isa(val, Bool) && val isa Number && val != 0 && val != 1
                _err("Invalid `options.$(k)` field. Must be a boolean.")
            end
        end
    end

    if json.sense == "feas"
        if !isempty(json.objectives)
            _err("Objectives must be empty when `sense` is `feas`.")
        end
    else
        obj_len = length(json.objectives)
        if obj_len == 0
            _err("No objective is given.")
        elseif obj_len != 1
            _err("Only a single objective is supported.")
        end
    end

    return out
end

# Set solver options.
function set_options!(model::MOI.ModelLike, options::JSON3.Object)#::Nothing
    if MOI.supports(model, MOI.TimeLimitSec())
        # Set time limit, defaulting to 5min.
        MOI.set(model, MOI.TimeLimitSec(), Float64(get(options, :time_limit_sec, 300.0)))
    end

<<<<<<< HEAD
    if MOI.supports(model, MOI.RelativeGapTolerance())
        # Set relative gap tolerance 
        rel_gap_tol = Float64(get(options, :relative_gap_tolerance, 1e-4))
        if rel_gap_tol < 0 || rel_gap_tol > 1
            throw(Error(InvalidParameter, "Relative gap tolerance must be within [0,1]."))
        end

        MOI.set(model, MOI.RelativeGapTolerance(), rel_gap_tol)
    end

    if MOI.supports(model, MOI.AbsoluteGapTolerance())
        # Set absolute gap tolerance 
        abs_gap_tol = Float64(get(options, :absolute_gap_tolerance, 1e-10))
        if abs_gap_tol < 0
            throw(Error(InvalidParameter, "Absolute gap tolerance must be non-negative."))
        end
        MOI.set(model, MOI.AbsoluteGapTolerance(), abs_gap_tol) 
    end

    for (key, val) in options
        if key in [:solver, :print_format, :print_only, :time_limit_sec, :relative_gap_tolerance, :absolute_gap_tolerance]
=======
    if MOI.supports(model, MOI.RelativeGapTolerance()) &&
       haskey(options, :relative_gap_tolerance)
        # Set relative gap tolerance 
        rel_gap_tol = Float64(options[:relative_gap_tolerance])
        if rel_gap_tol < 0 || rel_gap_tol > 1
            throw(Error(NotAllowed, "Relative gap tolerance must be within [0,1]."))
        end

        @info "Setting relative gap tolerance = $rel_gap_tol"
        MOI.set(model, MOI.RelativeGapTolerance(), rel_gap_tol)
    end

    if MOI.supports(model, MOI.AbsoluteGapTolerance()) &&
       haskey(options, :absolute_gap_tolerance)
        # Set absolute gap tolerance 
        abs_gap_tol = Float64(options[:absolute_gap_tolerance])
        if abs_gap_tol < 0
            throw(Error(NotAllowed, "Absolute gap tolerance must be non-negative."))
        end
        @info "Setting abs gap tolerance = $abs_gap_tol"
        MOI.set(model, MOI.AbsoluteGapTolerance(), abs_gap_tol)
    end

    for (key, val) in options
        if key in [
            :solver,
            :print_format,
            :print_only,
            :time_limit_sec,
            :relative_gap_tolerance,
            :absolute_gap_tolerance,
        ]
>>>>>>> 70bfef10
            # Skip - these are handled elsewhere.
            continue
        elseif key == :silent
            MOI.set(model, MOI.Silent(), Bool(val))
        else
            attr = MOI.RawOptimizerAttribute(string(key))
            if !MOI.supports(model, attr)
                throw(Error(Unsupported, "Unsupported attribute: `$key`:`$val`."))
            end
            MOI.set(model, attr, val)
        end
    end

    return nothing
end

function load!(model::MOI.ModelLike, json::Request, solver_info::Dict{Symbol,Any})#::Nothing
    T = solver_info[:numerical_type]

    # handle variables
    vars_map = Dict{String,MOI.VariableIndex}()
    vars = MOI.add_variables(model, length(json.variables))
    for (vi, si) in zip(vars, json.variables)
        vars_map[si] = vi
        MOI.set(model, MOI.VariableName(), vi, si) # TODO make this optional
    end

    # handle variable domains and constraints
    for con in json.constraints
        add_cons!(T, model, con, vars_map, solver_info)
    end

    # handle objective function
    if json.sense != "feas"
        add_obj!(T, model, json.sense, only(json.objectives), vars_map, solver_info)
    end

    return nothing
end

end # module SolverAPI<|MERGE_RESOLUTION|>--- conflicted
+++ resolved
@@ -411,29 +411,6 @@
         MOI.set(model, MOI.TimeLimitSec(), Float64(get(options, :time_limit_sec, 300.0)))
     end
 
-<<<<<<< HEAD
-    if MOI.supports(model, MOI.RelativeGapTolerance())
-        # Set relative gap tolerance 
-        rel_gap_tol = Float64(get(options, :relative_gap_tolerance, 1e-4))
-        if rel_gap_tol < 0 || rel_gap_tol > 1
-            throw(Error(InvalidParameter, "Relative gap tolerance must be within [0,1]."))
-        end
-
-        MOI.set(model, MOI.RelativeGapTolerance(), rel_gap_tol)
-    end
-
-    if MOI.supports(model, MOI.AbsoluteGapTolerance())
-        # Set absolute gap tolerance 
-        abs_gap_tol = Float64(get(options, :absolute_gap_tolerance, 1e-10))
-        if abs_gap_tol < 0
-            throw(Error(InvalidParameter, "Absolute gap tolerance must be non-negative."))
-        end
-        MOI.set(model, MOI.AbsoluteGapTolerance(), abs_gap_tol) 
-    end
-
-    for (key, val) in options
-        if key in [:solver, :print_format, :print_only, :time_limit_sec, :relative_gap_tolerance, :absolute_gap_tolerance]
-=======
     if MOI.supports(model, MOI.RelativeGapTolerance()) &&
        haskey(options, :relative_gap_tolerance)
         # Set relative gap tolerance 
@@ -466,7 +443,6 @@
             :relative_gap_tolerance,
             :absolute_gap_tolerance,
         ]
->>>>>>> 70bfef10
             # Skip - these are handled elsewhere.
             continue
         elseif key == :silent
