--- conflicted
+++ resolved
@@ -75,54 +75,11 @@
     end
 end
 
-<<<<<<< HEAD
-@testitem "validate" setup = [SolverSetup] begin
-    using SolverAPI: deserialize, validate
-    import JSON3
-
-    # names of JSON files in inputs/ folder that should trigger errors
-    format_err_json_names = [
-        # TODO fix: error not thrown for "unsupported_print_format"
-        # "unsupported_print_format",     # print format not supported
-        "feas_with_obj",                # objective provided for a feasibility problem
-        "min_no_obj",                   # no objective function specified for a minimization problem
-        "unsupported_sense",            # unsupported sense such as 'feasiblity'
-        "obj_len_greater_than_1",       # length of objective greater than 1
-        "incorrect_range_num_params",   # number of parameters not equal to 4
-        "incorrect_range_step_not_1",   # step not one in range definition
-        "vars_is_not_str",              # field variables is not a string
-        "vars_is_not_arr",              # field variables is not an array
-        "objs_is_not_arr",              # field objectives is not an array
-        "cons_is_not_arr",              # field constraints is not an array
-        "missing_vars",                 # missing field variables
-        "missing_cons",                 # missing field constraints
-        "missing_objs",                 # missing field objectives
-        "missing_sense",                # missing field sense
-        "missing_version",              # missing field version
-=======
-@testitem "print" setup = [SolverSetup] begin
-    using SolverAPI
-
-    tiny_min = Dict(
-        :version => "0.1",
-        :sense => "min",
-        :variables => ["x"],
-        :constraints => [["==", "x", 1], ["Int", "x"]],
-        :objectives => ["x"],
-    )
-
-    # test each format
-    for format in ["moi", "latex", "mof", "lp", "mps", "nl"]
-        options = Dict(:print_format => format)
-        @test print_model(Dict(tiny_min..., :options => options)) isa String
-    end
-end
-
 @testitem "errors" setup = [SolverSetup] begin
     using SolverAPI
     import JSON3
 
-    # scenarios with incorrect format
+    # names of JSON files in inputs/ folder and expected error types
     json_names_and_errors = [
         # missing field variables
         ("missing_vars", "InvalidFormat"),
@@ -166,7 +123,6 @@
         ("unsupported_solver_option", "Unsupported"),
         # print format not supported
         ("unsupported_print_format", "Unsupported"),
->>>>>>> f207228e
     ]
 
     @testset "$j" for (j, es...) in json_names_and_errors
